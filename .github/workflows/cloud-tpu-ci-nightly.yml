# Cloud TPU CI
#
# This job currently runs once per day. We use self-hosted TPU runners, so we'd
# have to add more runners to run on every commit.
#
# This job's build matrix runs over several TPU architectures using both the
# latest released jaxlib on PyPi ("pypi_latest") and the latest nightly
# jaxlib.("nightly"). It also installs a matching libtpu, either the one pinned
# to the release for "pypi_latest", or the latest nightly.for "nightly". It
# always locally installs jax from github head (already checked out by the
# Github Actions environment).

name: CI - Cloud TPU (nightly)
on:
  schedule:
    - cron: "0 14 * * *" # daily at 7am PST
  workflow_dispatch: # allows triggering the workflow run manually
# This should also be set to read-only in the project settings, but it's nice to
# document and enforce the permissions here.
permissions:
  contents: read
jobs:
  cloud-tpu-test:
    strategy:
      fail-fast: false # don't cancel all jobs on failure
      matrix:
        jaxlib-version: ["pypi_latest", "nightly", "nightly+oldest_supported_libtpu"]
        tpu-type: ["v3-8", "v4-8", "v5e-4"]
    name: "TPU test (jaxlib=${{ matrix.jaxlib-version }}, ${{ matrix.tpu-type }})"
    env:
      DATE_12_WEEKS_AGO: $(python3 -c "import datetime; print(datetime.date.today() - datetime.timedelta(weeks=12))")
<<<<<<< HEAD
      ENABLE_PJRT_COMPATIBILITY: false
=======
>>>>>>> 3070748b
    runs-on: ["self-hosted", "tpu", "${{ matrix.tpu-type }}"]
    timeout-minutes: 60
    defaults:
      run:
        shell: bash -ex {0}
    steps:
      # https://opensource.google/documentation/reference/github/services#actions
      # mandates using a specific commit for non-Google actions. We use
      # https://github.com/sethvargo/ratchet to pin specific versions.
      - uses: actions/checkout@8ade135a41bc03ea155e62e844d188df1ea18608 # ratchet:actions/checkout@v4
      - name: Install JAX test requirements
        run: |
          pip install -U -r build/test-requirements.txt
          pip install -U -r build/collect-profile-requirements.txt
      - name: Install JAX
        run: |
          pip uninstall -y jax jaxlib libtpu-nightly
          if [ "${{ matrix.jaxlib-version }}" == "pypi_latest" ]; then
            pip install .[tpu] \
              -f https://storage.googleapis.com/jax-releases/libtpu_releases.html

          elif [ "${{ matrix.jaxlib-version }}" == "nightly" ]; then
            pip install .
            pip install --pre jaxlib \
              -f https://storage.googleapis.com/jax-releases/jaxlib_nightly_releases.html
            pip install --pre libtpu-nightly \
              -f https://storage.googleapis.com/jax-releases/libtpu_releases.html
            pip install requests

          elif [ "${{ matrix.jaxlib-version }}" == "nightly+oldest_supported_libtpu" ]; then
<<<<<<< HEAD
          env:
            ENABLE_PJRT_COMPATIBILITY: true
=======
>>>>>>> 3070748b
            pip install .
            pip install --pre jaxlib \
              -f https://storage.googleapis.com/jax-releases/jaxlib_nightly_releases.html
            pip install --pre libtpu-0.1.dev${{ env.DATE_12_WEEKS_AGO }}-py3-none-any.whl \
              -f https://storage.googleapis.com/jax-releases/libtpu_releases.html
            pip install requests

          else
            echo "Unknown jaxlib-version: ${{ matrix.jaxlib-version }}"
            exit 1
          fi

          python3 -c 'import sys; print("python version:", sys.version)'
          python3 -c 'import jax; print("jax version:", jax.__version__)'
          python3 -c 'import jaxlib; print("jaxlib version:", jaxlib.__version__)'
          strings $HOME/.local/lib/python3.10/site-packages/libtpu/libtpu.so | grep 'Built on'
          python3 -c 'import jax; print("libtpu version:",
            jax.lib.xla_bridge.get_backend().platform_version)'
      - name: Run tests
        env:
          JAX_PLATFORMS: tpu,cpu
          PY_COLORS: 1
        run: |
          # Run single-accelerator tests in parallel
          JAX_ENABLE_TPU_XDIST=true python3 -m pytest -n=4 --tb=short \
            --maxfail=20 -m "not multiaccelerator" tests examples
          # Run multi-accelerator across all chips
          python3 -m pytest --tb=short --maxfail=20 -m "multiaccelerator" tests
      - name: Send chat on failure
        # Don't notify when testing the workflow from a branch.
        if: ${{ (failure() || cancelled()) && github.ref_name == 'main' && matrix.jaxlib-version != 'nightly+oldest_supported_libtpu' }}
        run: |
            curl --location --request POST '${{ secrets.BUILD_CHAT_WEBHOOK }}' \
            --header 'Content-Type: application/json' \
            --data-raw "{
            'text': '\"$GITHUB_WORKFLOW\", jaxlib/libtpu version \"${{ matrix.jaxlib-version }}\", TPU type ${{ matrix.tpu-type }} job failed, timed out, or was cancelled: $GITHUB_SERVER_URL/$GITHUB_REPOSITORY/actions/runs/$GITHUB_RUN_ID'
            }"<|MERGE_RESOLUTION|>--- conflicted
+++ resolved
@@ -28,11 +28,8 @@
         tpu-type: ["v3-8", "v4-8", "v5e-4"]
     name: "TPU test (jaxlib=${{ matrix.jaxlib-version }}, ${{ matrix.tpu-type }})"
     env:
-      DATE_12_WEEKS_AGO: $(python3 -c "import datetime; print(datetime.date.today() - datetime.timedelta(weeks=12))")
-<<<<<<< HEAD
-      ENABLE_PJRT_COMPATIBILITY: false
-=======
->>>>>>> 3070748b
+      LIBTPU_VERSION_DATE: 20230905
+      ENABLE_PJRT_COMPATIBILITY: ${{ matrix.jaxlib-version == 'nightly+oldest_supported_libtpu' }}
     runs-on: ["self-hosted", "tpu", "${{ matrix.tpu-type }}"]
     timeout-minutes: 60
     defaults:
@@ -63,15 +60,10 @@
             pip install requests
 
           elif [ "${{ matrix.jaxlib-version }}" == "nightly+oldest_supported_libtpu" ]; then
-<<<<<<< HEAD
-          env:
-            ENABLE_PJRT_COMPATIBILITY: true
-=======
->>>>>>> 3070748b
             pip install .
             pip install --pre jaxlib \
               -f https://storage.googleapis.com/jax-releases/jaxlib_nightly_releases.html
-            pip install --pre libtpu-0.1.dev${{ env.DATE_12_WEEKS_AGO }}-py3-none-any.whl \
+            pip install --pre libtpu-0.1.dev${{ env.LIBTPU_VERSION_DATE }}-py3-none-any.whl \
               -f https://storage.googleapis.com/jax-releases/libtpu_releases.html
             pip install requests
 
